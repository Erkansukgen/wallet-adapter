--- conflicted
+++ resolved
@@ -46,12 +46,8 @@
         "@solana/wallet-adapter-sollet": "^0.11.0",
         "@solana/wallet-adapter-solong": "^0.9.2",
         "@solana/wallet-adapter-tokenpocket": "^0.4.2",
-<<<<<<< HEAD
-        "@solana/wallet-adapter-torus": "^0.11.10",
-        "@solana/wallet-adapter-skywallet": "^0.1.0"
-=======
         "@solana/wallet-adapter-torus": "^0.11.12",
->>>>>>> e2309585
+        "@solana/wallet-adapter-skywallet": "^0.1.0",
         "@solana/wallet-adapter-walletconnect": "^0.1.0"
     }
 }
import { WalletAdapterNetwork, WalletError } from '@solana/wallet-adapter-base';
import { ConnectionProvider, WalletProvider } from '@solana/wallet-adapter-react';
import { WalletModalProvider } from '@solana/wallet-adapter-react-ui';
import { getWallets } from '@solana/wallet-adapter-wallets';
import { clusterApiUrl } from '@solana/web3.js';
import React, { FC, useCallback, useMemo } from 'react';
import toast, { Toaster } from 'react-hot-toast';
import { Navigation } from './Navigation';
import { Notification } from './Notification';

export const Wallet: FC = () => {
    // Can be set to 'devnet', 'testnet', or 'mainnet-beta'
    const network = WalletAdapterNetwork.Devnet;

    // You can also provide a custom RPC endpoint
    const endpoint = useMemo(() => clusterApiUrl(network), [network]);

<<<<<<< HEAD
    // @solana/wallet-adapter-wallets imports all the adapters but supports tree shaking --
    // Only the wallets you want to support will be compiled into your application
    const wallets = useMemo(
        () => [
            getPhantomWallet(),
            getSlopeWallet(),
            getSolflareWallet(),
            getTorusWallet({ params: { showTorusButton: false } }),
            getLedgerWallet(),
            getSolletWallet({ network }),
            getSolletExtensionWallet({ network }),
        ],
        [network]
    );
=======
    // @solana/wallet-adapter-wallets includes all the adapters but supports tree shaking and lazy loading --
    // Only the wallets you configure here will be compiled into your application, and only the dependencies
    // of wallets that your users connect to will be loaded
    const wallets = useMemo(() => getWallets({ network }), [network]);
>>>>>>> 8f83fed1

    const onError = useCallback(
        (error: WalletError) =>
            toast.custom(
                <Notification
                    message={error.message ? `${error.name}: ${error.message}` : error.name}
                    variant="error"
                />
            ),
        []
    );

    return (
        <ConnectionProvider endpoint={endpoint}>
            <WalletProvider wallets={wallets} onError={onError} autoConnect>
                <WalletModalProvider>
                    <Navigation />
                </WalletModalProvider>
                <Toaster position="bottom-left" reverseOrder={false} />
            </WalletProvider>
        </ConnectionProvider>
    );
};<|MERGE_RESOLUTION|>--- conflicted
+++ resolved
@@ -15,27 +15,10 @@
     // You can also provide a custom RPC endpoint
     const endpoint = useMemo(() => clusterApiUrl(network), [network]);
 
-<<<<<<< HEAD
-    // @solana/wallet-adapter-wallets imports all the adapters but supports tree shaking --
-    // Only the wallets you want to support will be compiled into your application
-    const wallets = useMemo(
-        () => [
-            getPhantomWallet(),
-            getSlopeWallet(),
-            getSolflareWallet(),
-            getTorusWallet({ params: { showTorusButton: false } }),
-            getLedgerWallet(),
-            getSolletWallet({ network }),
-            getSolletExtensionWallet({ network }),
-        ],
-        [network]
-    );
-=======
     // @solana/wallet-adapter-wallets includes all the adapters but supports tree shaking and lazy loading --
     // Only the wallets you configure here will be compiled into your application, and only the dependencies
     // of wallets that your users connect to will be loaded
     const wallets = useMemo(() => getWallets({ network }), [network]);
->>>>>>> 8f83fed1
 
     const onError = useCallback(
         (error: WalletError) =>

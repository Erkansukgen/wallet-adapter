import { WalletReadyState } from '@solana/wallet-adapter-base';
import { Wallet } from '@solana/wallet-adapter-react';
import React, { FC, MouseEventHandler } from 'react';
import { Button } from './Button';
import { WalletIcon } from './WalletIcon';

export interface WalletListItemProps {
    handleClick: MouseEventHandler<HTMLButtonElement>;
    tabIndex?: number;
    wallet: Wallet;
}

export const WalletListItem: FC<WalletListItemProps> = ({ handleClick, tabIndex, wallet }) => {
    return (
        <li>
<<<<<<< HEAD
            <Button onClick={handleClick} startIcon={<WalletIcon wallet={wallet} />} tabIndex={tabIndex}>
                {wallet.name}
=======
            <Button onClick={handleClick} endIcon={<WalletIcon wallet={wallet} />} tabIndex={tabIndex}>
                {wallet.adapter.name}
                {wallet.readyState === WalletReadyState.Installed ? ' (detected)' : null}
>>>>>>> 469edb5d
            </Button>
        </li>
    );
};<|MERGE_RESOLUTION|>--- conflicted
+++ resolved
@@ -13,14 +13,9 @@
 export const WalletListItem: FC<WalletListItemProps> = ({ handleClick, tabIndex, wallet }) => {
     return (
         <li>
-<<<<<<< HEAD
             <Button onClick={handleClick} startIcon={<WalletIcon wallet={wallet} />} tabIndex={tabIndex}>
-                {wallet.name}
-=======
-            <Button onClick={handleClick} endIcon={<WalletIcon wallet={wallet} />} tabIndex={tabIndex}>
                 {wallet.adapter.name}
                 {wallet.readyState === WalletReadyState.Installed ? ' (detected)' : null}
->>>>>>> 469edb5d
             </Button>
         </li>
     );
